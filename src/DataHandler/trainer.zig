//! This file contains at the moment all the available options to train a model.
//! Dependng on your intentions you can use trainTensors(), a general trainer for tensors,
//! or TrainDataLoader(), more specific for training data loaded from a file. This last one has been well tested for MNIST.

const std = @import("std");
const Tensor = @import("tensor");
const TensMath = @import("tensor_m");
const Model = @import("model").Model;

const Loss = @import("loss");
const Optim = @import("optim");

const DataLoader = @import("dataloader").DataLoader;
const DataProc = @import("dataprocessor");

const LossType = @import("loss").LossType;
const NormalizType = @import("dataprocessor").NormalizationType;

/// Defines the type of trainer used for model training.
///
/// - `DataLoaderTrainer`: Uses a `DataLoader` to feed batches of data into the model during training.
/// - `TensorTrainer`: Uses direct tensor inputs for training.
pub const TrainerType = enum {
    DataLoaderTrainer,
    TensorTrainer,
};

pub fn TrainDataLoader(
    comptime T: type,
    comptime XType: type, // Input types
    comptime YType: type, // Output type
    comptime allocator: *const std.mem.Allocator,
    comptime batchSize: i16,
    features: usize,
    model: *Model(T, allocator),
    load: *DataLoader(T, XType, YType, batchSize),
    epochs: u32,
    comptime lossType: LossType,
    comptime lr: f64,
    training_size: f32,
) !void {
    var LossMeanRecord: []f32 = try allocator.alloc(f32, epochs);
    defer allocator.free(LossMeanRecord);

    var AccuracyRecord: []f32 = try allocator.alloc(f32, epochs);
    defer allocator.free(AccuracyRecord);

    var ValidationLossRecord: []f32 = try allocator.alloc(f32, epochs);
    defer allocator.free(ValidationLossRecord);

    var ValidationAccuracyRecord: []f32 = try allocator.alloc(f32, epochs);
    defer allocator.free(ValidationAccuracyRecord);

    var shapeXArr = [_]usize{ batchSize, features };
    var shapeYArr = [_]usize{batchSize};
    var shapeX: []usize = &shapeXArr;
    var shapeY: []usize = &shapeYArr;

    var steps: u16 = 0;
    try load.trainTestSplit(allocator, training_size);

    const train_len: u16 = @as(u16, @intCast(load.X_train.?.len));
    steps = @divFloor(train_len, batchSize);
    if (train_len % batchSize != 0) {
        steps += 1;
    }

    std.debug.print("Number of training steps: {}\n", .{steps});

    for (0..epochs) |i| {
        var totalCorrect: u16 = 0;
        var totalSamples: u16 = 0;

        var totalCorrectVal: u16 = 0;
        var totalSamplesVal: u16 = 0;

        var optimizer = Optim.Optimizer(T, XType, YType, Optim.optimizer_SGD, lr, allocator){};

        for (0..steps) |step| {
            _ = load.xTrainNextBatch(batchSize);
            _ = load.yTrainNextBatch(batchSize);
            try load.toTensor(allocator, &shapeX, &shapeY);
            try convertToOneHot(T, batchSize, &load.yTensor);

            var predictions = try model.forward(&load.xTensor);
            defer predictions.deinit();

            var shape: [2]usize = [_]usize{ load.yTensor.shape[0], 10 };
            try predictions.reshape(&shape);

            const loser = Loss.LossFunction(lossType){};
            try DataProc.normalize(T, &load.yTensor, NormalizType.UnityBasedNormalizartion);

            var loss = try loser.computeLoss(T, &predictions, &load.yTensor);
            defer loss.deinit();

            const correctPredictions: u16 = try computeAccuracy(T, &predictions, &load.yTensor);
            totalCorrect += correctPredictions;
            totalSamples += batchSize;

            LossMeanRecord[i] = TensMath.mean(T, &loss);
            AccuracyRecord[i] = @as(f32, @floatFromInt(totalCorrect)) / @as(f32, @floatFromInt(totalSamples)) * 100.0;

            var grad: Tensor.Tensor(T) = try loser.computeGradient(T, &predictions, &load.yTensor);
            defer grad.deinit();
            _ = try model.backward(&grad);

            try optimizer.step(model);

            std.debug.print("Training - Epoch: {}, Step: {}, Loss: {}, Accuracy: {} \n", .{ i + 1, step + 1, LossMeanRecord[i], AccuracyRecord[i] });
        }

        load.reset();

        const val_len: u16 = @as(u16, @intCast(load.X_test.?.len));
        var val_steps: u16 = @divFloor(val_len, batchSize);
        if (val_len % batchSize != 0) {
            val_steps += 1;
        }

        std.debug.print("\nNumber of validation steps: {}\n", .{val_steps});

        for (0..val_steps) |step| {
            _ = load.xTestNextBatch(batchSize);
            _ = load.yTestNextBatch(batchSize);
            try load.toTensor(allocator, &shapeX, &shapeY);
            try convertToOneHot(T, batchSize, &load.yTensor);

            var predictions = try model.forward(&load.xTensor);
            defer predictions.deinit();

            var shape: [2]usize = [_]usize{ load.yTensor.shape[0], 10 };
            try predictions.reshape(&shape);

            const loser = Loss.LossFunction(lossType){};
            try DataProc.normalize(T, &load.yTensor, NormalizType.UnityBasedNormalizartion);

            var loss = try loser.computeLoss(T, &predictions, &load.yTensor);
            defer loss.deinit();

            const correctPredictions: u16 = try computeAccuracy(T, &predictions, &load.yTensor);
            totalCorrectVal += correctPredictions;
            totalSamplesVal += batchSize;

            ValidationLossRecord[i] = TensMath.mean(T, &loss);
            ValidationAccuracyRecord[i] = @as(f32, @floatFromInt(totalCorrectVal)) / @as(f32, @floatFromInt(totalSamplesVal)) * 100.0;

            std.debug.print("\nValidation - Epoch: {}, Step: {}", .{ i + 1, step + 1 });
        }

        load.reset();

        std.debug.print("\nEpoch {}: Training Loss = {}, Training Accuracy = {}%", .{ i + 1, LossMeanRecord[i], AccuracyRecord[i] });
        std.debug.print("\nEpoch {}: Validation Loss = {}, Validation Accuracy = {}%", .{ i + 1, ValidationLossRecord[i], ValidationAccuracyRecord[i] });
    }
}

pub fn TrainDataLoader2D(
    comptime T: type,
    comptime XType: type, // Input types
    comptime YType: type, // Output type
    allocator: *const std.mem.Allocator,
    comptime batchSize: i16,
    features: usize,
    model: *Model(T),
    load: *DataLoader(T, XType, YType, batchSize, 3),
    epochs: u32,
    comptime lossType: LossType,
    comptime lr: f64,
    training_size: f32,
) !void {
    var LossMeanRecord: []f32 = try allocator.alloc(f32, epochs);
    defer allocator.free(LossMeanRecord);

    var AccuracyRecord: []f32 = try allocator.alloc(f32, epochs);
    defer allocator.free(AccuracyRecord);

    var ValidationLossRecord: []f32 = try allocator.alloc(f32, epochs);
    defer allocator.free(ValidationLossRecord);

    var ValidationAccuracyRecord: []f32 = try allocator.alloc(f32, epochs);
    defer allocator.free(ValidationAccuracyRecord);

    _ = features;
    var shapeXArr = [_]usize{ batchSize, 1, 28, 28 };
    var shapeYArr = [_]usize{batchSize};
    var shapeX: []usize = &shapeXArr;
    var shapeY: []usize = &shapeYArr;

    var steps: u16 = 0;
    try load.trainTestSplit(allocator, training_size);

    const train_len: u16 = @as(u16, @intCast(load.X_train.?.len));
    steps = @divFloor(train_len, batchSize);
    if (train_len % batchSize != 0) {
        steps += 1;
    }

    std.debug.print("Number of training steps: {}\n", .{steps});

    for (0..epochs) |i| {
        var totalCorrect: u16 = 0;
        var totalSamples: u16 = 0;

        var totalCorrectVal: u16 = 0;
        var totalSamplesVal: u16 = 0;

        for (0..steps) |step| {
            _ = load.xTrainNextBatch(batchSize);
            _ = load.yTrainNextBatch(batchSize);
            try load.toTensor(allocator, &shapeX, &shapeY);

            try convertToOneHot(T, batchSize, &load.yTensor);

            var predictions = try model.forward(&load.xTensor);
            //predictions.print();
            defer predictions.deinit();

            var shape: [2]usize = [_]usize{ load.yTensor.shape[0], 10 };
            try predictions.reshape(&shape);
            //predictions.print();
            try predictions.isSafe();

            const loser = Loss.LossFunction(lossType){};
            try DataProc.normalize(T, &load.yTensor, NormalizType.UnityBasedNormalizartion);

            var loss = try loser.computeLoss(T, &predictions, &load.yTensor);
            defer loss.deinit();

            const correctPredictions: u16 = try computeAccuracy(T, &predictions, &load.yTensor);
            totalCorrect += correctPredictions;
            totalSamples += batchSize;

            LossMeanRecord[i] = TensMath.mean(T, &loss);
            AccuracyRecord[i] = @as(f32, @floatFromInt(totalCorrect)) / @as(f32, @floatFromInt(totalSamples)) * 100.0;
            std.debug.print("\nLOSS: {d}\n", .{LossMeanRecord[i]});
            std.debug.print("\nACCURACY: {d}\n", .{AccuracyRecord[i]});
            var grad: Tensor.Tensor(T) = try loser.computeGradient(T, &predictions, &load.yTensor);
            defer grad.deinit();
            _ = try model.backward(&grad);

<<<<<<< HEAD
            var optimizer = Optim.Optimizer(T, XType, YType, Optim.optimizer_SGD, lr){};
=======
>>>>>>> 0f45d3f2
            try optimizer.step(model);

            std.debug.print("Training - Epoch: {}, Step: {}, Loss: {}, Accuracy: {} \n", .{ i + 1, step + 1, LossMeanRecord[i], AccuracyRecord[i] });
        }

        load.reset();

        const val_len: u16 = @as(u16, @intCast(load.X_test.?.len));
        var val_steps: u16 = @divFloor(val_len, batchSize);
        if (val_len % batchSize != 0) {
            val_steps += 1;
        }

        std.debug.print("\nNumber of validation steps: {}\n", .{val_steps});

        for (0..val_steps) |step| {
            _ = load.xTestNextBatch(batchSize);
            _ = load.yTestNextBatch(batchSize);
            try load.toTensor(allocator, &shapeX, &shapeY);
            try convertToOneHot(T, batchSize, &load.yTensor);

            var predictions = try model.forward(&load.xTensor);
            defer predictions.deinit();

            var shape: [2]usize = [_]usize{ load.yTensor.shape[0], 10 };
            try predictions.reshape(&shape);

            const loser = Loss.LossFunction(lossType){};
            try DataProc.normalize(T, &load.yTensor, NormalizType.UnityBasedNormalizartion);

            var loss = try loser.computeLoss(T, &predictions, &load.yTensor);
            defer loss.deinit();

            const correctPredictions: u16 = try computeAccuracy(T, &predictions, &load.yTensor);
            totalCorrectVal += correctPredictions;
            totalSamplesVal += batchSize;

            ValidationLossRecord[i] = TensMath.mean(T, &loss);
            ValidationAccuracyRecord[i] = @as(f32, @floatFromInt(totalCorrectVal)) / @as(f32, @floatFromInt(totalSamplesVal)) * 100.0;

            std.debug.print("\nValidation - Epoch: {}, Step: {}", .{ i + 1, step + 1 });
        }

        load.reset();

        std.debug.print("\nEpoch {}: Training Loss = {}, Training Accuracy = {}%", .{ i + 1, LossMeanRecord[i], AccuracyRecord[i] });
        std.debug.print("\nEpoch {}: Validation Loss = {}, Validation Accuracy = {}%", .{ i + 1, ValidationLossRecord[i], ValidationAccuracyRecord[i] });
    }
}

/// Computes the accuracy of model predictions by comparing predicted and actual labels.
fn computeAccuracy(comptime T: type, predictions: *Tensor.Tensor(T), targets: *Tensor.Tensor(T)) !u16 {
    var correct: u16 = 0;
    const rows = predictions.shape[0];
    const cols = predictions.shape[1];

    for (0..rows) |i| {
        var predictedLabel: usize = 0;
        var maxVal: T = predictions.data[i * cols];

        // Find the class with the highest value in predictions
        for (1..cols) |j| {
            const val = predictions.data[i * cols + j];
            if (val > maxVal) {
                maxVal = val;
                predictedLabel = j;
            }
        }

        // Find the actual label
        var actualLabel: usize = 0;
        var maxTargetVal: T = targets.data[i * cols];
        for (1..cols) |j| {
            const val = targets.data[i * cols + j];
            if (val > maxTargetVal) {
                maxTargetVal = val;
                actualLabel = j;
            }
        }

        // Check if the prediction is correct
        if (predictedLabel == actualLabel) {
            correct += 1;
        }
    }

    return correct;
}

fn convertToOneHot(comptime T: type, batchSize: i16, yBatch: *Tensor.Tensor(T)) !void {
    const numClasses = 10;

    var shapeYArr = [_]usize{ @intCast(batchSize), numClasses };
    const oneHotShape = &shapeYArr;

    var oneHotYBatch = try Tensor.Tensor(T).fromShape(yBatch.allocator, oneHotShape);

    for (0..@intCast(batchSize)) |i| {
        const label: usize = (@intFromFloat(yBatch.data[i]));
        for (0..numClasses) |j| {
            if (j == label) {
                oneHotYBatch.data[i * numClasses + j] = 1;
            } else {
                oneHotYBatch.data[i * numClasses + j] = 0;
            }
        }
    }

    yBatch.deinit();
    yBatch.* = oneHotYBatch;
}

pub fn trainTensors(
    comptime T: type,
    comptime allocator: *const std.mem.Allocator,
    model: *Model(T),
    input: *Tensor.Tensor(T),
    targets: *Tensor.Tensor(T),
    epochs: u32,
    comptime lr: f64,
) !void {
    const loser = Loss.LossFunction(LossType.MSE){};
    var optimizer = Optim.Optimizer(T, T, T, Optim.optimizer_SGD, lr){};

    // allocate only once
    var LossMeanRecord: []f32 = try allocator.alloc(f32, epochs);
    defer allocator.free(LossMeanRecord);
    var predictions: ?Tensor.Tensor(T) = null; //it gets already free by model.deinit() and gets free at each iteration except the first

    var loss: ?Tensor.Tensor(T) = null;
    defer loss.?.deinit();
    var grad: ?Tensor.Tensor(T) = null;
    defer grad.?.deinit();

    for (0..epochs) |i| {
        std.debug.print("\n\n----------------------epoch:{}", .{i});

        // Forward pass
        std.debug.print("\n-------------------------------forwarding", .{});
        if (predictions != null) predictions.?.deinit();
        predictions = try model.forward(input);

        // Loss computation
        std.debug.print("\n-------------------------------computing loss", .{});
        if (loss != null) loss.?.deinit();
        loss = try loser.computeLoss(T, &predictions.?, targets);

        LossMeanRecord[i] = TensMath.mean(T, &loss.?);
        std.debug.print("\n     loss:{}", .{LossMeanRecord[i]});

        // Gradient computation
        std.debug.print("\n-------------------------------computing loss gradient", .{});
        if (grad != null) grad.?.deinit();
        grad = try loser.computeGradient(T, &predictions.?, targets);
        std.debug.print("\n     gradient:", .{});

        // Backpropagation
        std.debug.print("\n-------------------------------backwarding", .{});
        try model.backward(&grad.?);

        // Optimization
        std.debug.print("\n-------------------------------Optimizer Step", .{});
        try optimizer.step(model);
    }

    std.debug.print("\n>>>>>>>>>>>> loss record:{any}", .{LossMeanRecord});
}<|MERGE_RESOLUTION|>--- conflicted
+++ resolved
@@ -76,6 +76,8 @@
 
         var optimizer = Optim.Optimizer(T, XType, YType, Optim.optimizer_SGD, lr, allocator){};
 
+        var optimizer = Optim.Optimizer(T, XType, YType, Optim.optimizer_SGD, lr, allocator){};
+
         for (0..steps) |step| {
             _ = load.xTrainNextBatch(batchSize);
             _ = load.yTrainNextBatch(batchSize);
@@ -239,10 +241,7 @@
             defer grad.deinit();
             _ = try model.backward(&grad);
 
-<<<<<<< HEAD
             var optimizer = Optim.Optimizer(T, XType, YType, Optim.optimizer_SGD, lr){};
-=======
->>>>>>> 0f45d3f2
             try optimizer.step(model);
 
             std.debug.print("Training - Epoch: {}, Step: {}, Loss: {}, Accuracy: {} \n", .{ i + 1, step + 1, LossMeanRecord[i], AccuracyRecord[i] });
